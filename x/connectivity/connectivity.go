--- conflicted
+++ resolved
@@ -88,19 +88,11 @@
 	if errors.Is(err, dns.ErrBadRequest) {
 		return nil, err
 	}
-<<<<<<< HEAD
-
-	if _, err := dnsConn.ReadMsg(); err != nil {
-		// An early close on the connection may cause a "unexpected EOF" error. That's an application-layer error,
-		// not triggered by a syscall error so we don't capture an error code.
-		// TODO: figure out how to standardize on those errors.
-=======
 	if errors.Is(err, dns.ErrDial) {
 		return makeConnectivityError("connect", err), nil
 	} else if errors.Is(err, dns.ErrSend) {
 		return makeConnectivityError("send", err), nil
 	} else if errors.Is(err, dns.ErrReceive) {
->>>>>>> 7294484c
 		return makeConnectivityError("receive", err), nil
 	}
 	return nil, nil
