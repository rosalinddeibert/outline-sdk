// Copyright 2023 Jigsaw Operations LLC
//
// Licensed under the Apache License, Version 2.0 (the "License");
// you may not use this file except in compliance with the License.
// You may obtain a copy of the License at
//
//     https://www.apache.org/licenses/LICENSE-2.0
//
// Unless required by applicable law or agreed to in writing, software
// distributed under the License is distributed on an "AS IS" BASIS,
// WITHOUT WARRANTIES OR CONDITIONS OF ANY KIND, either express or implied.
// See the License for the specific language governing permissions and
// limitations under the License.

package main

import (
	"context"
	"encoding/json"
	"errors"
	"flag"
	"fmt"
	"io"
	"log"
	"net"
	"net/http"
	"net/url"
	"os"
	"path"
	"strings"
	"time"

<<<<<<< HEAD
=======
	"github.com/Jigsaw-Code/outline-sdk/dns"
>>>>>>> 2318bba8
	"github.com/Jigsaw-Code/outline-sdk/transport"
	"github.com/Jigsaw-Code/outline-sdk/x/config"
	"github.com/Jigsaw-Code/outline-sdk/x/connectivity"
	"github.com/Jigsaw-Code/outline-sdk/x/report"
)

var debugLog log.Logger = *log.New(io.Discard, "", 0)

// var errorLog log.Logger = *log.New(os.Stderr, "[ERROR] ", log.LstdFlags|log.Lmicroseconds|log.Lshortfile)

type connectivityReport struct {
	// Inputs
	Resolver string `json:"resolver"`
	Proto    string `json:"proto"`
	// TODO(fortuna): add sanitized transport config.
	Transport string `json:"transport"`

	// The address of the selected connection to the proxy server.
	ConnectionAddress addressJSON `json:"connection_address"`

	// Observations
	Time       time.Time  `json:"time"`
	DurationMs int64      `json:"duration_ms"`
	Error      *errorJSON `json:"error"`
}

type errorJSON struct {
	// TODO: add Shadowsocks/Transport error
	Op string `json:"op,omitempty"`
	// Posix error, when available
	PosixError string `json:"posix_error,omitempty"`
	// TODO: remove IP addresses
	Msg string `json:"msg,omitempty"`
}

type addressJSON struct {
	Host string `json:"host"`
	Port string `json:"port"`
}

func newAddressJSON(address string) (addressJSON, error) {
	host, port, err := net.SplitHostPort(address)
	if err != nil {
		return addressJSON{}, err
	}
	return addressJSON{host, port}, nil
}

func makeErrorRecord(result *connectivity.ConnectivityError) *errorJSON {
	if result == nil {
		return nil
	}
	var record = new(errorJSON)
	record.Op = result.Op
	record.PosixError = result.PosixError
	record.Msg = unwrapAll(result.Err).Error()
	return record
}

func unwrapAll(err error) error {
	for {
		unwrapped := errors.Unwrap(err)
		if unwrapped == nil {
			return err
		}
		err = unwrapped
	}
}

func (r connectivityReport) IsSuccess() bool {
	if r.Error == nil {
		return true
	} else {
		return false
	}
}

func init() {
	flag.Usage = func() {
		fmt.Fprintf(flag.CommandLine.Output(), "Usage: %s [flags...]\n", path.Base(os.Args[0]))
		flag.PrintDefaults()
	}
}

func main() {
	verboseFlag := flag.Bool("v", false, "Enable debug output")
	transportFlag := flag.String("transport", "", "Transport config")
	domainFlag := flag.String("domain", "example.com.", "Domain name to resolve in the test")
	resolverFlag := flag.String("resolver", "8.8.8.8,2001:4860:4860::8888", "Comma-separated list of addresses of DNS resolver to use for the test")
	protoFlag := flag.String("proto", "tcp,udp", "Comma-separated list of the protocols to test. Must be \"tcp\", \"udp\", or a combination of them")
	reportToFlag := flag.String("report-to", "", "URL to send JSON error reports to")
	reportSuccessFlag := flag.Float64("report-success-rate", 0.1, "Report success to collector with this probability - must be between 0 and 1")
	reportFailureFlag := flag.Float64("report-failure-rate", 1, "Report failure to collector with this probability - must be between 0 and 1")

	flag.Parse()

	// Perform custom range validation for sampling rate
	if *reportSuccessFlag < 0.0 || *reportSuccessFlag > 1.0 {
		fmt.Println("Error: report-success-rate must be between 0 and 1.")
		flag.Usage()
		return
	}

	if *reportFailureFlag < 0.0 || *reportFailureFlag > 1.0 {
		fmt.Println("Error: report-failure-rate must be between 0 and 1.")
		flag.Usage()
		return
	}

	if *verboseFlag {
		debugLog = *log.New(os.Stderr, "[DEBUG] ", log.LstdFlags|log.Lmicroseconds|log.Lshortfile)
	}

	var reportCollector report.Collector
	if *reportToFlag != "" {
		collectorURL, err := url.Parse(*reportToFlag)
		if err != nil {
			debugLog.Printf("Failed to parse collector URL: %v", err)
		}
		remoteCollector := &report.RemoteCollector{
			CollectorURL: collectorURL,
			HttpClient:   &http.Client{Timeout: 10 * time.Second},
		}
		retryCollector := &report.RetryCollector{
			Collector:    remoteCollector,
			MaxRetry:     3,
			InitialDelay: 1 * time.Second,
		}
		reportCollector = &report.SamplingCollector{
			Collector:       retryCollector,
			SuccessFraction: *reportSuccessFlag,
			FailureFraction: *reportFailureFlag,
		}
	} else {
		reportCollector = &report.WriteCollector{Writer: os.Stdout}
	}

	// Things to test:
	// - TCP working. Where's the error?
	// - UDP working
	// - Different server IPs
	// - Server IPv4 dial support
	// - Server IPv6 dial support

	success := false
	jsonEncoder := json.NewEncoder(os.Stdout)
	jsonEncoder.SetEscapeHTML(false)
	configParser := config.NewDefaultConfigParser()
	for _, resolverHost := range strings.Split(*resolverFlag, ",") {
		resolverHost := strings.TrimSpace(resolverHost)
		resolverAddress := net.JoinHostPort(resolverHost, "53")
		for _, proto := range strings.Split(*protoFlag, ",") {
			proto = strings.TrimSpace(proto)
			var testResult *connectivity.ConnectivityResult
			var testErr error
			startTime := time.Now()
			switch proto {
			case "tcp":
<<<<<<< HEAD
				wrap := func(baseDialer transport.StreamDialer) (transport.StreamDialer, error) {
					return config.WrapStreamDialer(baseDialer, *transportFlag)
=======
				streamDialer, err := configParser.WrapStreamDialer(&transport.TCPDialer{}, *transportFlag)
				if err != nil {
					log.Fatalf("Failed to create StreamDialer: %v", err)
>>>>>>> 2318bba8
				}
				testResult, testErr = connectivity.TestStreamConnectivityWithDNS(context.Background(), &transport.TCPDialer{}, wrap, resolverAddress, *domainFlag)
			case "udp":
<<<<<<< HEAD
				wrap := func(baseDialer transport.PacketDialer) (transport.PacketDialer, error) {
					return config.WrapPacketDialer(baseDialer, *transportFlag)
=======
				packetDialer, err := configParser.WrapPacketDialer(&transport.UDPDialer{}, *transportFlag)
				if err != nil {
					log.Fatalf("Failed to create PacketDialer: %v", err)
>>>>>>> 2318bba8
				}
				testResult, testErr = connectivity.TestPacketConnectivityWithDNS(context.Background(), &transport.UDPDialer{}, wrap, resolverAddress, *domainFlag)
			default:
				log.Fatalf(`Invalid proto %v. Must be "tcp" or "udp"`, proto)
			}
			if testErr != nil {
				log.Fatalf("Connectivity test failed to run: %v", testErr)
			}
			testDuration := time.Since(startTime)
			if testResult.Error == nil {
				success = true
			}
			debugLog.Printf("Test %v %v result: %v", proto, resolverAddress, testResult)
			sanitizedConfig, err := config.SanitizeConfig(*transportFlag)
			if err != nil {
				log.Fatalf("Failed to sanitize config: %v", err)
			}
			r := connectivityReport{
				Resolver: resolverAddress,
				Proto:    proto,
				Time:     startTime.UTC().Truncate(time.Second),
				// TODO(fortuna): Add sanitized config:
				Transport:  sanitizedConfig,
				DurationMs: testDuration.Milliseconds(),
				Error:      makeErrorRecord(testResult.Error),
			}
			connectionAddressJSON, err := newAddressJSON(testResult.ConnectionAddress)
			if err == nil {
				r.ConnectionAddress = connectionAddressJSON
			}

			if reportCollector != nil {
				err = reportCollector.Collect(context.Background(), r)
				if err != nil {
					debugLog.Printf("Failed to collect report: %v\n", err)
				}
			}
		}
		if !success {
			os.Exit(1)
		}
	}
}<|MERGE_RESOLUTION|>--- conflicted
+++ resolved
@@ -30,10 +30,6 @@
 	"strings"
 	"time"
 
-<<<<<<< HEAD
-=======
-	"github.com/Jigsaw-Code/outline-sdk/dns"
->>>>>>> 2318bba8
 	"github.com/Jigsaw-Code/outline-sdk/transport"
 	"github.com/Jigsaw-Code/outline-sdk/x/config"
 	"github.com/Jigsaw-Code/outline-sdk/x/connectivity"
@@ -192,25 +188,13 @@
 			startTime := time.Now()
 			switch proto {
 			case "tcp":
-<<<<<<< HEAD
 				wrap := func(baseDialer transport.StreamDialer) (transport.StreamDialer, error) {
-					return config.WrapStreamDialer(baseDialer, *transportFlag)
-=======
-				streamDialer, err := configParser.WrapStreamDialer(&transport.TCPDialer{}, *transportFlag)
-				if err != nil {
-					log.Fatalf("Failed to create StreamDialer: %v", err)
->>>>>>> 2318bba8
+					return configParser.WrapStreamDialer(baseDialer, *transportFlag)
 				}
 				testResult, testErr = connectivity.TestStreamConnectivityWithDNS(context.Background(), &transport.TCPDialer{}, wrap, resolverAddress, *domainFlag)
 			case "udp":
-<<<<<<< HEAD
 				wrap := func(baseDialer transport.PacketDialer) (transport.PacketDialer, error) {
-					return config.WrapPacketDialer(baseDialer, *transportFlag)
-=======
-				packetDialer, err := configParser.WrapPacketDialer(&transport.UDPDialer{}, *transportFlag)
-				if err != nil {
-					log.Fatalf("Failed to create PacketDialer: %v", err)
->>>>>>> 2318bba8
+					return configParser.WrapPacketDialer(baseDialer, *transportFlag)
 				}
 				testResult, testErr = connectivity.TestPacketConnectivityWithDNS(context.Background(), &transport.UDPDialer{}, wrap, resolverAddress, *domainFlag)
 			default:
